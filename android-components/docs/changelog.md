--- conflicted
+++ resolved
@@ -12,11 +12,9 @@
 * [Gecko](https://github.com/mozilla-mobile/android-components/blob/master/buildSrc/src/main/java/Gecko.kt)
 * [Configuration](https://github.com/mozilla-mobile/android-components/blob/master/buildSrc/src/main/java/Config.kt)
 
-<<<<<<< HEAD
 * **feature-share**
   * Added database to store recent apps
   * Added `RecentAppsStorage` to handle storing and retrieving most-recent apps
-=======
 * **service-glean**
   * Glean was updated to v25.0.0:
     * General:
@@ -30,7 +28,6 @@
       * Labels in labeled metrics now have a correct, and slightly stricter, regular expression.
         See [label format](https://mozilla.github.io/glean/user/metrics/index.html#label-format) for more information.
 
->>>>>>> bce1c7c1
 
 # 32.0.0
 
